--- conflicted
+++ resolved
@@ -36,12 +36,9 @@
 	aliasAs: AliasMode | keyof typeof AliasMode;
 	lineWidth: number;
 	linesBetweenQueries: number;
-<<<<<<< HEAD
 	denseOperators: boolean;
+	semicolonNewline: false;
 	params?: ParamItems | string[];
-=======
-	semicolonNewline: false;
->>>>>>> d091d6e9
 }
 /**
  * Format whitespace in a query to make it easier to read.
@@ -99,12 +96,9 @@
 		newline: { mode: NewlineMode.always },
 		aliasAs: AliasMode.select,
 		lineWidth: 50,
-<<<<<<< HEAD
 		linesBetweenQueries: 1,
 		denseOperators: false,
-=======
 		semicolonNewline: false,
->>>>>>> d091d6e9
 	};
 	cfg = { ...defaultOptions, ...cfg };
 
