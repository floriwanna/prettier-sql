--- conflicted
+++ resolved
@@ -409,19 +409,11 @@
 		} else {
 			// Take out the preceding space unless there was whitespace there in the original query
 			// or another opening parens or line comment
-<<<<<<< HEAD
 			const preserveWhitespaceFor = [
-				tokenTypes.BLOCK_START,
-				tokenTypes.LINE_COMMENT,
-				tokenTypes.OPERATOR,
+				TokenType.BLOCK_START,
+				TokenType.LINE_COMMENT,
+				TokenType.OPERATOR,
 			];
-=======
-			const preserveWhitespaceFor: { [tokenType in TokenType]?: boolean } = {
-				[TokenType.BLOCK_START]: true,
-				[TokenType.LINE_COMMENT]: true,
-				[TokenType.OPERATOR]: true,
-			};
->>>>>>> 19beb8ad
 			if (
 				token.whitespaceBefore?.length === 0 &&
 				!preserveWhitespaceFor.includes(this.tokenLookBehind()?.type)
