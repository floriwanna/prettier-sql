--- conflicted
+++ resolved
@@ -16,7 +16,7 @@
 } from './token';
 import Tokenizer from './Tokenizer';
 import type { FormatOptions } from '../sqlFormatter';
-import { AliasMode, NewlineMode } from '../types';
+import { AliasMode, CommaPosition, NewlineMode } from '../types';
 
 export default class Formatter {
 	cfg: FormatOptions;
@@ -92,19 +92,16 @@
 	}
 
 	postFormat(query: string) {
-<<<<<<< HEAD
 		if (this.cfg.commaPosition !== CommaPosition.after) {
 			query = this.formatCommaPositions(query);
-=======
+		}
 		if (this.cfg.tabulateAlias) {
 			query = this.formatAliasPositions(query);
->>>>>>> 2fea9e8b
 		}
 
 		return query;
 	}
 
-<<<<<<< HEAD
 	formatCommaPositions(query: string) {
 		// const trailingComma = /,$/;
 		const lines = query.split('\n');
@@ -143,7 +140,13 @@
 				}
 
 				newQuery = [...newQuery, ...commaLines];
-=======
+			}
+			newQuery.push(lines[i]);
+		}
+
+		return newQuery.join('\n');
+	}
+
 	formatAliasPositions(query: string) {
 		const lines = query.split('\n');
 
@@ -178,7 +181,6 @@
 							: '')
 				);
 				newQuery = [...newQuery, ...aliasLines];
->>>>>>> 2fea9e8b
 			}
 			newQuery.push(lines[i]);
 		}
